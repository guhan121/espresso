/*
 * Copyright (C) 2012 The Android Open Source Project
 *
 * Licensed under the Apache License, Version 2.0 (the "License");
 * you may not use this file except in compliance with the License.
 * You may obtain a copy of the License at
 *
 *      http://www.apache.org/licenses/LICENSE-2.0
 *
 * Unless required by applicable law or agreed to in writing, software
 * distributed under the License is distributed on an "AS IS" BASIS,
 * WITHOUT WARRANTIES OR CONDITIONS OF ANY KIND, either express or implied.
 * See the License for the specific language governing permissions and
 * limitations under the License.
 */

package com.android.test.runner;

import android.util.Log;

import org.junit.runner.Description;
import org.junit.runner.notification.Failure;

import java.io.PrintStream;
import java.lang.reflect.Method;
import java.lang.reflect.Modifier;
import java.util.LinkedList;
import java.util.List;

/**
 * A class for loading JUnit3 and JUnit4 test classes given a set of potential class names.
 */
public class TestLoader {

    private static final String LOG_TAG = "TestLoader";

    private  List<Class<?>> mLoadedClasses = new LinkedList<Class<?>>();
    private  List<Failure> mLoadFailures = new LinkedList<Failure>();

    private PrintStream mWriter;

    /**
     * Create a {@link TestLoader}.
     *
     * @param writer a {@link PrintStream} used for reporting errors.
     */
    public TestLoader(PrintStream writer) {
        mWriter = writer;
    }

    /**
     * Loads the test class from the given class name.
     * <p/>
     * Will store the result internally. Successfully loaded classes can be retrieved via
     * {@link #getLoadedClasses()}, failures via {@link #getLoadFailures()}.
     *
     * @param className the class name to attempt to load
     * @return the loaded class or null.
     */
    public Class<?> loadClass(String className) {
        Class<?> loadedClass = doLoadClass(className);
        if (loadedClass != null) {
            mLoadedClasses.add(loadedClass);
        }
        return loadedClass;
    }

    private Class<?> doLoadClass(String className) {
        try {
            // TODO: InstrumentationTestRunner uses Class.forName(className, false,
            // getTargetContext().getClassLoader()
            // Evaluate if that is needed. Initial testing indicates
            // getTargetContext().getClassLoader() == this.getClass().getClassLoader()
            ClassLoader myClassLoader = this.getClass().getClassLoader();
            return Class.forName(className, false, myClassLoader);
        } catch (ClassNotFoundException e) {
            String errMsg = String.format("Could not find class: %s", className);
            Log.e(LOG_TAG, errMsg);
            mWriter.println(errMsg);
            Description description = Description.createSuiteDescription(className);
            Failure failure = new Failure(description, e);
            mLoadFailures.add(failure);
        }
        return null;
    }

    /**
     * Loads the test class from the given class name.
     * <p/>
     * Similar to {@link #loadClass(String, PrintStream))}, but will ignore classes that are
     * not tests.
     *
     * @param className the class name to attempt to load
     * @return the loaded class or null.
     */
    public Class<?> loadIfTest(String className) {
        Class<?> loadedClass = doLoadClass(className);
        if (loadedClass != null && isTestClass(loadedClass)) {
            mLoadedClasses.add(loadedClass);
            return loadedClass;
        }
        return null;
    }

    /**
     * @return whether this {@link TestLoader} contains any loaded classes or load failures.
     */
    public boolean isEmpty() {
        return mLoadedClasses.isEmpty() && mLoadFailures.isEmpty();
    }

    /**
     * Get the {@link List) of classes successfully loaded via
     * {@link #loadTest(String, PrintStream)} calls.
     */
    public List<Class<?>> getLoadedClasses() {
        return mLoadedClasses;
    }

    /**
     * Get the {@link List) of {@link Failure} that occurred during
     * {@link #loadTest(String, PrintStream)} calls.
     */
    public List<Failure> getLoadFailures() {
        return mLoadFailures;
    }

    /**
     * Determines if given class is a valid test class.
     *
     * @param loadedClass
     * @return <code>true</code> if loadedClass is a test
     */
    private boolean isTestClass(Class<?> loadedClass) {
<<<<<<< HEAD
        try {
            if (Modifier.isAbstract(loadedClass.getModifiers())) {
                Log.v(LOG_TAG, String.format("Skipping abstract class %s: not a test",
                        loadedClass.getName()));
                return false;
            }
            // TODO: try to find upstream junit calls to replace these checks
            if (junit.framework.Test.class.isAssignableFrom(loadedClass)) {
=======
        if (Modifier.isAbstract(loadedClass.getModifiers())) {
            Log.v(LOG_TAG, String.format("Skipping abstract class %s: not a test",
                    loadedClass.getName()));
            return false;
        } catch (Error e) {
            // defensively catch Errors too
            Log.w(LOG_TAG, String.format("%s in isTestClass for %s", e.toString(),
                    loadedClass.getName()));
            return false;
        }
        // TODO: try to find upstream junit calls to replace these checks
        if (junit.framework.Test.class.isAssignableFrom(loadedClass)) {
            return true;
        }
        // TODO: look for a 'suite' method?
        if (loadedClass.isAnnotationPresent(org.junit.runner.RunWith.class)) {
            return true;
        }
        for (Method testMethod : loadedClass.getMethods()) {
            if (testMethod.isAnnotationPresent(org.junit.Test.class)) {
>>>>>>> be1b6f3a
                return true;
            }
            // TODO: look for a 'suite' method?
            if (loadedClass.isAnnotationPresent(org.junit.runner.RunWith.class)) {
                return true;
            }
            for (Method testMethod : loadedClass.getMethods()) {
                if (testMethod.isAnnotationPresent(org.junit.Test.class)) {
                    return true;
                }
            }
            Log.v(LOG_TAG, String.format("Skipping class %s: not a test", loadedClass.getName()));
            return false;
        } catch (NoClassDefFoundError e) {
            // defensively catch this - can occur if cannot load methods
            Log.w(LOG_TAG, String.format("%s in isTestClass for %s", e.toString(),
                    loadedClass.getName()));
            return false;
        }
    }
}<|MERGE_RESOLUTION|>--- conflicted
+++ resolved
@@ -132,7 +132,6 @@
      * @return <code>true</code> if loadedClass is a test
      */
     private boolean isTestClass(Class<?> loadedClass) {
-<<<<<<< HEAD
         try {
             if (Modifier.isAbstract(loadedClass.getModifiers())) {
                 Log.v(LOG_TAG, String.format("Skipping abstract class %s: not a test",
@@ -141,28 +140,6 @@
             }
             // TODO: try to find upstream junit calls to replace these checks
             if (junit.framework.Test.class.isAssignableFrom(loadedClass)) {
-=======
-        if (Modifier.isAbstract(loadedClass.getModifiers())) {
-            Log.v(LOG_TAG, String.format("Skipping abstract class %s: not a test",
-                    loadedClass.getName()));
-            return false;
-        } catch (Error e) {
-            // defensively catch Errors too
-            Log.w(LOG_TAG, String.format("%s in isTestClass for %s", e.toString(),
-                    loadedClass.getName()));
-            return false;
-        }
-        // TODO: try to find upstream junit calls to replace these checks
-        if (junit.framework.Test.class.isAssignableFrom(loadedClass)) {
-            return true;
-        }
-        // TODO: look for a 'suite' method?
-        if (loadedClass.isAnnotationPresent(org.junit.runner.RunWith.class)) {
-            return true;
-        }
-        for (Method testMethod : loadedClass.getMethods()) {
-            if (testMethod.isAnnotationPresent(org.junit.Test.class)) {
->>>>>>> be1b6f3a
                 return true;
             }
             // TODO: look for a 'suite' method?
@@ -181,6 +158,11 @@
             Log.w(LOG_TAG, String.format("%s in isTestClass for %s", e.toString(),
                     loadedClass.getName()));
             return false;
+        } catch (Error e) {
+            // defensively catch Errors too
+            Log.w(LOG_TAG, String.format("%s in isTestClass for %s", e.toString(),
+                    loadedClass.getName()));
+            return false;
         }
     }
 }